--- conflicted
+++ resolved
@@ -42,7 +42,7 @@
 import Base.isempty, Base.empty!, Base.length
 
 # Indexable Collections
-import Base.assign, Base.ref
+import Base.setindex!, Base.getindex
 
 # Associative Collections
 import Base.has, Base.get, Base.getkey, Base.delete!
@@ -74,7 +74,8 @@
     next,
     done,
     empty!,
-    assign,
+    getindex,
+    setindex!,
     push!,
     pop!,
     unshift!,
@@ -133,31 +134,9 @@
 
 similar{K,V}(d::OrderedDict{K,V}) = OrderedDict{K,V}()
 
-## TODO: some of these are simply copied from base/dict.jl,
-##       and the type was changed from Dict -> OrderedDict
-##
-##       (Field names might also be slightly different, but
-##       can be reverted.)
-##
-##       It would be nice if they were defined in terms
-##       of an AbstractDict <: Associative
-
-# function sizehint(d::OrderedDict, newsz)
-#     oldsz = length(d.slots)
-#     if newsz <= oldsz
-#         # todo: shrink
-#         # be careful: rehash() assumes everything fits. it was only designed
-#         # for growing.
-#         return d
-#     end
-#     # grow at least 25%
-#     newsz = max(newsz, (oldsz*5)>>2)
-#     rehash(d, newsz)
-# end
-
 ###################
 ## Serialization ##
-# TODO: Remove these if AbstractDict versions become available
+# TODO: these don't work for OrderedDict!
 
 # function serialize(s, t::OrderedDict)
 #     serialize_type(s, typeof(t))
@@ -182,7 +161,7 @@
 ########################################
 ## Dict/OrderedDict Utility functions ##
 
-# TODO: Remove these if AbstractDict versions become available
+# TODO: AbstractDict versions available
 # isslotempty(h::OrderedDict, i::Int) = h.slots[i] == 0x0
 # isslotfilled(h::OrderedDict, i::Int) = h.slots[i] == 0x1
 # isslotmissing(h::OrderedDict, i::Int) = h.slots[i] == 0x2
@@ -234,7 +213,7 @@
 end
 
 # get the index where a key is stored, or -1 if not present
-# TODO: remove if AbstractDict version becomes available
+# TODO: AbstractDict version available
 # function ht_keyindex{K,V}(h::OrderedDict{K,V}, key)
 #     sz = length(h.keys)
 #     iter = 0
@@ -322,24 +301,24 @@
 # As with ref, we want to allow assignment by index position as well, as key,
 # but we ignore this when K<:Number
 
-function assign{K,V}(h::OrderedDict{K,V}, kv::(Any,Any), index::Integer)
+function setindex!{K,V}(h::OrderedDict{K,V}, kv::(Any,Any), index::Integer)
     (key,v) = kv
     ord_idx = indexof(h,key,0)
     if ord_idx == index
-        return assign(h, v, key)
+        return setindex!(h, v, key)
     end
     # TODO: this can be more efficient
     delete!(h, h.keys[h.ord[index]])
     insert!(h, index, kv)
 end
 
-assign{K<:Number,V}(h::OrderedDict{K,V}, v::(Any,Any), key::Integer) = 
-    invoke(assign, (OrderedDict{K,V}, Any, Any), h, v, key)
-assign{K<:Number,V}(h::OrderedDict{K,V}, v, key::Integer) = 
-    invoke(assign, (OrderedDict{K,V}, Any, Any), h, v, key)
-
-
-function assign{K,V}(h::OrderedDict{K,V}, v, key)
+setindex!{K<:Number,V}(h::OrderedDict{K,V}, v::(Any,Any), key::Integer) = 
+    invoke(setindex!, (OrderedDict{K,V}, Any, Any), h, v, key)
+setindex!{K<:Number,V}(h::OrderedDict{K,V}, v, key::Integer) = 
+    invoke(setindex!, (OrderedDict{K,V}, Any, Any), h, v, key)
+
+
+function setindex!{K,V}(h::OrderedDict{K,V}, v, key)
     key = convert(K,key)
     v   = convert(V,  v)
 
@@ -408,16 +387,9 @@
 
     rehash(h, h.count > 64000 ? sz*2 : sz*4)
 
-    assign(h, v, key)
-end
-
-<<<<<<< HEAD
-# TODO: remove if AbstractDict version becomes available
-# function ref{K,V}(h::OrderedDict{K,V}, key)
-#     index = ht_keyindex(h, key)
-#     return (index<0) ? throw(KeyError(key)) : h.vals[index]::V
-# end
-=======
+    setindex!(h, v, key)
+end
+
 # We want to allow the user to access the (k,v) pairs by index
 # However, first and foremost, this is a dictionary, so if the
 # keys are numbers, assume any reference using an integer
@@ -426,18 +398,19 @@
 # TODO: This might be confusing behavior, so consider disabling
 # and simply sequential access through getitem()
 
-ref{K,V}(h::OrderedDict{K,V}, ord_idx::Integer) = getitem(h, ord_idx)
-
-function ref{K<:Number,V}(h::OrderedDict{K,V}, key::Integer)
+## Defined for AbstractHashDict
+#
+#function getindex{K,V}(h::OrderedDict{K,V}, key)
+#    index = ht_keyindex(h, key)
+#    return (index<0) ? throw(KeyError(key)) : h.vals[index]::V
+#end
+
+getindex{K,V}(h::OrderedDict{K,V}, ord_idx::Integer) = getitem(h, ord_idx)
+
+function getindex{K<:Number,V}(h::OrderedDict{K,V}, key::Integer)
     index = ht_keyindex(h, key)
     return (index<0) ? throw(KeyError(key)) : h.vals[index]::V
 end
-
-function ref{K,V}(h::OrderedDict{K,V}, key)
-    index = ht_keyindex(h, key)
-    return (index<0) ? throw(KeyError(key)) : h.vals[index]::V
-end
->>>>>>> 87091f72
 
 function indexof{K,V}(h::OrderedDict{K,V}, key)
     index = ht_keyindex(h, key)
@@ -451,6 +424,8 @@
 
 #############################
 ## Associative Collections ##
+
+## Defined for AbstractHashDict
 
 # has(h::OrderedDict, key) = (ht_keyindex(h, key) >= 0)
 
@@ -485,7 +460,8 @@
     return val
 end
 
-<<<<<<< HEAD
+## Defined for AbstractHashDict
+#
 # function delete!(h::OrderedDict, key)
 #     index = ht_keyindex(h, key)
 #     index > 0 ? _delete!(h, index) : throw(KeyError(key))
@@ -495,11 +471,6 @@
 #     index = ht_keyindex(h, key)
 #     index > 0 ? _delete!(h, index) : default
 # end
-=======
-function delete!{K,V}(h::OrderedDict{K,V}, key)
-    index = ht_keyindex(h, key)
-    index > 0 ? _delete!(h, index) : throw(KeyError(key))
-end
 
 function delete!{K,V}(h::OrderedDict{K,V}, ord_idx::Integer)
     key = h.keys[h.ord[ord_idx]]
@@ -507,12 +478,6 @@
 end
 
 delete!{K<:Number,V}(h::OrderedDict{K,V}, key::Integer) = invoke(delete!, (OrderedDict{K,V}, Any), h, key)
-
-function delete!(h::OrderedDict, key, default)
-    index = ht_keyindex(h, key)
-    index > 0 ? _delete!(h, index) : default
-end
->>>>>>> 87091f72
 
 ##################
 ## Dequeue-like ##
@@ -560,7 +525,7 @@
     if ord_idx > 0 && index > ord_idx
         index -= 1
     end
-    assign(h, v, key)
+    setindex!(h, v, key)
     ord_idx = indexof(h, key)
     if ord_idx == index
         return item::(K,V)
